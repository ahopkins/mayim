--- conflicted
+++ resolved
@@ -5,9 +5,6 @@
 from inspect import cleandoc, getdoc, getmodule, getsource
 from pathlib import Path
 from textwrap import dedent
-<<<<<<< HEAD
-from typing import Any, Dict, NamedTuple, Optional, Tuple, Type, Union
-=======
 from typing import (
     Any,
     Dict,
@@ -19,7 +16,6 @@
     TypeVar,
     Union,
 )
->>>>>>> 45df9971
 
 from mayim.exception import MayimError
 from mayim.hydrator import Hydrator
@@ -80,12 +76,8 @@
         name: str = "",
         model: Optional[Type[object]] = None,
         as_list: bool = False,
-<<<<<<< HEAD
-        values: Optional[Dict[str, Any]] = None,
-=======
         posargs: Optional[Sequence[Any]] = None,
-        **values,
->>>>>>> 45df9971
+        keyargs: Optional[Dict[str, Any]] = None,
     ):
 
         raise NotImplementedError(
@@ -97,13 +89,9 @@
         query: str = "",
         name: str = "",
         as_list: bool = False,
-<<<<<<< HEAD
         no_result: bool = False,
-        values: Optional[Dict[str, Any]] = None,
-=======
         posargs: Optional[Sequence[Any]] = None,
-        **values,
->>>>>>> 45df9971
+        keyargs: Optional[Dict[str, Any]] = None,
     ):
         raise NotImplementedError(
             f"{self.__class__.__name__} does not define run_sql"
