--- conflicted
+++ resolved
@@ -1,21 +1,12 @@
 from __future__ import annotations
 
 from inspect import isawaitable
-<<<<<<< HEAD
-from typing import TYPE_CHECKING, Any, Dict, Optional, Type
-=======
-from typing import Any, Optional, Sequence, Type
->>>>>>> 45df9971
+from typing import Any, Dict, Optional, Sequence, Type
 
 from mayim.exception import RecordNotFound
 
 from .sql import SQLExecutor
 
-<<<<<<< HEAD
-if TYPE_CHECKING:
-    from asyncmy.cursors import DictCursor
-
-=======
 try:
     from asyncmy.cursors import DictCursor
 
@@ -23,7 +14,6 @@
 except ModuleNotFoundError:
     MYSQL_ENABLED = False
 
->>>>>>> 45df9971
 
 class MysqlExecutor(SQLExecutor):
     ENABLED = MYSQL_ENABLED
@@ -34,12 +24,8 @@
         name: str = "",
         model: Optional[Type[object]] = None,
         as_list: bool = False,
-<<<<<<< HEAD
-        values: Optional[Dict[str, Any]] = None,
-=======
         posargs: Optional[Sequence[Any]] = None,
-        **values,
->>>>>>> 45df9971
+        keyargs: Optional[Dict[str, Any]] = None,
     ):
         no_result = False
         if model is None:
@@ -48,14 +34,11 @@
             no_result = True
         factory = self.hydrator._make(model)
         raw = await self._run_sql(
-<<<<<<< HEAD
             query=query,
             as_list=as_list,
             no_result=no_result,
-            values=values,
-=======
-            query=query, as_list=as_list, posargs=posargs, **values
->>>>>>> 45df9971
+            posargs=posargs,
+            keyargs=keyargs,
         )
         if not raw:
             raise RecordNotFound("not found")
@@ -69,13 +52,9 @@
         query: str,
         name: str = "",
         as_list: bool = False,
-<<<<<<< HEAD
         no_result: bool = False,
-        values: Optional[Dict[str, Any]] = None,
-=======
         posargs: Optional[Sequence[Any]] = None,
-        **values,
->>>>>>> 45df9971
+        keyargs: Optional[Dict[str, Any]] = None,
     ):
         method_name = self._get_method(as_list=as_list)
         async with self.pool.connection() as conn:
