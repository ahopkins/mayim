--- conflicted
+++ resolved
@@ -1,14 +1,7 @@
 from __future__ import annotations
-from typing import Dict
 
 from inspect import isawaitable
-<<<<<<< HEAD
-from typing import Any, Optional, Type
-
-from psycopg.rows import dict_row
-=======
-from typing import Any, Optional, Sequence, Type
->>>>>>> 45df9971
+from typing import Any, Dict, Optional, Sequence, Type
 
 from mayim.exception import RecordNotFound
 from mayim.query.postgres import PostgresQuery
@@ -33,12 +26,8 @@
         name: str = "",
         model: Optional[Type[object]] = None,
         as_list: bool = False,
-<<<<<<< HEAD
-        values: Optional[Dict[str, Any]] = None,
-=======
         posargs: Optional[Sequence[Any]] = None,
-        **values,
->>>>>>> 45df9971
+        keyargs: Optional[Dict[str, Any]] = None,
     ):
         no_result = False
         if model is None:
@@ -47,19 +36,15 @@
             no_result = True
         factory = self.hydrator._make(model)
         raw = await self._run_sql(
-<<<<<<< HEAD
             query=query,
             name=name,
             as_list=as_list,
             no_result=no_result,
-            values=values,
+            posargs=posargs,
+            keyargs=keyargs,
         )
         if no_result:
             return None
-=======
-            query=query, as_list=as_list, posargs=posargs, **values
-        )
->>>>>>> 45df9971
         if not raw:
             raise RecordNotFound("not found")
         results = factory(raw)
@@ -72,24 +57,16 @@
         query: str,
         name: str = "",
         as_list: bool = False,
-<<<<<<< HEAD
         no_result: bool = False,
-        values: Optional[Dict[str, Any]] = None,
+        posargs: Optional[Sequence[Any]] = None,
+        keyargs: Optional[Dict[str, Any]] = None,
     ):
         method_name = self._get_method(as_list=as_list)
         async with self.pool.connection() as conn:
-            cursor = await conn.execute(query, values)
+            exec_values = list(posargs) if posargs else keyargs
+            cursor = await conn.execute(query, exec_values)
             if no_result:
                 return None
-=======
-        posargs: Optional[Sequence[Any]] = None,
-        **values,
-    ):
-        method_name = self._get_method(as_list=as_list)
-        async with self.pool.connection() as conn:
-            exec_values = list(posargs) if posargs else values
-            cursor = await conn.execute(query, exec_values)
->>>>>>> 45df9971
             cursor.row_factory = dict_row
             raw = await getattr(cursor, method_name)()
             return raw
