from __future__ import annotations

from logging import getLogger
from typing import Optional, Sequence, Type, Union

from mayim import Executor, Hydrator, Mayim
from mayim.exception import MayimError
<<<<<<< HEAD
<<<<<<< Updated upstream
=======
from mayim.extension.statistics import (
    display_statistics,
    SQLStatisticsMiddleware,
)
>>>>>>> Stashed changes
=======
from mayim.extension.statistics import (
    display_statistics,
    log_statistics_report,
    setup_qry_counter,
)
>>>>>>> 1b0d852d
from mayim.interface.base import BaseInterface
from mayim.registry import InterfaceRegistry, Registry

logger = getLogger("quart.app")
try:
    from quart import Quart

    QUART_INSTALLED = True
except ModuleNotFoundError:
    QUART_INSTALLED = False
    Quart = type("Quart", (), {})  # type: ignore


<<<<<<< HEAD
<<<<<<< Updated upstream
=======
=======
>>>>>>> 1b0d852d
class Default:
    ...


_default = Default()

<<<<<<< HEAD
=======

class SQLStatisticsMiddleware:
    def __init__(self, app):
        self.app = app

    async def __call__(self, scope, receive, send):
        if scope["type"] == "http":
            setup_qry_counter()
        response = await self.app(scope, receive, send)
        if scope["type"] == "http":
            log_statistics_report(logger)

        return response


class QuartMayimExtension:
    name = "mayim"
>>>>>>> 1b0d852d

>>>>>>> Stashed changes
class QuartMayimExtension:
    def __init__(
        self,
        *,
        executors: Optional[Sequence[Union[Type[Executor], Executor]]] = None,
        dsn: str = "",
        hydrator: Optional[Hydrator] = None,
        pool: Optional[BaseInterface] = None,
        app: Optional[Quart] = None,
        counters: Union[Default, bool] = _default,
    ):
        if not QUART_INSTALLED:
            raise MayimError(
                "Could not locate Quart. It must be installed to use "
                "QuartMayimExtension. Try: pip install quart"
            )
        self.executors = executors or []
        for executor in self.executors:
            Registry().register(executor)
        self.mayim_kwargs = {
            "dsn": dsn,
            "hydrator": hydrator,
            "pool": pool,
        }
        self.counters = counters
        if app is not None:
            self.init_app(app)

    def init_app(self, app: Quart) -> None:
        @app.while_serving
        async def lifespan():
            Mayim(executors=self.executors, **self.mayim_kwargs)
            for interface in InterfaceRegistry():
                await interface.open()

            yield

            for interface in InterfaceRegistry():
                await interface.close()
<<<<<<< HEAD
<<<<<<< Updated upstream
=======

        if display_statistics(self.counters, self.executors):
            app.asgi_app = SQLStatisticsMiddleware(  # type: ignore
                app.asgi_app, logger
            )
>>>>>>> Stashed changes
=======

        if display_statistics(self.counters, self.executors):
            app.asgi_app = SQLStatisticsMiddleware(  # type: ignore
                app.asgi_app
            )
>>>>>>> 1b0d852d
<|MERGE_RESOLUTION|>--- conflicted
+++ resolved
@@ -5,21 +5,10 @@
 
 from mayim import Executor, Hydrator, Mayim
 from mayim.exception import MayimError
-<<<<<<< HEAD
-<<<<<<< Updated upstream
-=======
 from mayim.extension.statistics import (
     display_statistics,
     SQLStatisticsMiddleware,
 )
->>>>>>> Stashed changes
-=======
-from mayim.extension.statistics import (
-    display_statistics,
-    log_statistics_report,
-    setup_qry_counter,
-)
->>>>>>> 1b0d852d
 from mayim.interface.base import BaseInterface
 from mayim.registry import InterfaceRegistry, Registry
 
@@ -33,39 +22,13 @@
     Quart = type("Quart", (), {})  # type: ignore
 
 
-<<<<<<< HEAD
-<<<<<<< Updated upstream
-=======
-=======
->>>>>>> 1b0d852d
 class Default:
     ...
 
 
 _default = Default()
 
-<<<<<<< HEAD
-=======
 
-class SQLStatisticsMiddleware:
-    def __init__(self, app):
-        self.app = app
-
-    async def __call__(self, scope, receive, send):
-        if scope["type"] == "http":
-            setup_qry_counter()
-        response = await self.app(scope, receive, send)
-        if scope["type"] == "http":
-            log_statistics_report(logger)
-
-        return response
-
-
-class QuartMayimExtension:
-    name = "mayim"
->>>>>>> 1b0d852d
-
->>>>>>> Stashed changes
 class QuartMayimExtension:
     def __init__(
         self,
@@ -105,19 +68,8 @@
 
             for interface in InterfaceRegistry():
                 await interface.close()
-<<<<<<< HEAD
-<<<<<<< Updated upstream
-=======
 
         if display_statistics(self.counters, self.executors):
             app.asgi_app = SQLStatisticsMiddleware(  # type: ignore
                 app.asgi_app, logger
-            )
->>>>>>> Stashed changes
-=======
-
-        if display_statistics(self.counters, self.executors):
-            app.asgi_app = SQLStatisticsMiddleware(  # type: ignore
-                app.asgi_app
-            )
->>>>>>> 1b0d852d
+            )