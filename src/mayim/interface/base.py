--- conflicted
+++ resolved
@@ -2,12 +2,8 @@
 
 from abc import ABC, abstractmethod
 from collections import namedtuple
-<<<<<<< HEAD
 from contextvars import ContextVar
-from typing import Any, Optional
-=======
-from typing import Optional, Set, Type
->>>>>>> ae3cd89f
+from typing import Any, Optional, Set, Type
 from urllib.parse import urlparse
 
 from mayim.exception import MayimError
